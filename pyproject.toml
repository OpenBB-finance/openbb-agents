--- conflicted
+++ resolved
@@ -15,13 +15,9 @@
 tiktoken = "^0.5.1"
 faiss-cpu = "^1.7.4"
 langchainhub = "^0.1.14"
-<<<<<<< HEAD
 python-json-logger = "^2.0.7"
-
-=======
 fastapi = "^0.104.1"
 uvicorn = "^0.24.0"
->>>>>>> b9ef09f1
 
 [build-system]
 requires = ["poetry-core"]
